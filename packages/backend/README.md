--- conflicted
+++ resolved
@@ -178,7 +178,6 @@
 └── tests/
 ```
 
-<<<<<<< HEAD
 ## Community & Social
 
 Join the Weirdfingers community:
@@ -188,7 +187,6 @@
 - **YouTube**: [https://www.youtube.com/@Weirdfingers](https://www.youtube.com/@Weirdfingers)
 - **Discord**: [https://discord.gg/rvVuHyuPEx](https://discord.gg/rvVuHyuPEx)
 - **Instagram**: [https://www.instagram.com/_weirdfingers_/](https://www.instagram.com/_weirdfingers_/)
-=======
 ## Testing
 
 Boards uses pytest for testing with both unit tests (mocked) and optional live API tests.
@@ -260,7 +258,6 @@
 ├── graphql/                                 # GraphQL API tests
 └── storage/                                 # Storage backend tests
 ```
->>>>>>> e1c4090f
 
 ## License
 
